name = "cloud-compute"
kind = "marker-team"

[people]
leads = []
members = [
    "Mark-Simulacrum",
    "pietroalbini",
    "oli-obk",
    "JoelMarcey",
    "yaahc",
<<<<<<< HEAD
    "ouz-a",
=======
    "bjorn3",
>>>>>>> 758469ff
]

[permissions]
dev-desktop = true

[[github]]
team-name = "cloud-compute-team"  # The name of the GitHub team (optional)
orgs = ["rust-lang"]<|MERGE_RESOLUTION|>--- conflicted
+++ resolved
@@ -9,11 +9,8 @@
     "oli-obk",
     "JoelMarcey",
     "yaahc",
-<<<<<<< HEAD
     "ouz-a",
-=======
     "bjorn3",
->>>>>>> 758469ff
 ]
 
 [permissions]
