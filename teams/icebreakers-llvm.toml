name = "icebreakers-llvm"
marker-team = true

[people]
leads = []
members = [
    "hdhoang",
<<<<<<< HEAD
=======
    "heyrutvik",
>>>>>>> d78b0c50
    "jryans",
    "nagisa",
    "nikic",
    "rkruppe",
<<<<<<< HEAD
    "vertexclique"
=======
>>>>>>> d78b0c50
]<|MERGE_RESOLUTION|>--- conflicted
+++ resolved
@@ -5,16 +5,10 @@
 leads = []
 members = [
     "hdhoang",
-<<<<<<< HEAD
-=======
     "heyrutvik",
->>>>>>> d78b0c50
     "jryans",
     "nagisa",
     "nikic",
     "rkruppe",
-<<<<<<< HEAD
     "vertexclique"
-=======
->>>>>>> d78b0c50
 ]