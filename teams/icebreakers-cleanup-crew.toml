name = "icebreakers-cleanup-crew"
marker-team = true

[people]
leads = []
members = [
    "AminArria",
    "chrissimpkins",
    "DutchGhost",
    "ethanboxx",
    "HallerPatrick",
    "hdhoang",
    "hellow554",
    "h-michael",
    "matheus-consoli",
    "mental32",
    "Noah-Kennedy",
    "pard68",
    "pierreN",
    "robjtede",
    "senden9",
    "shekohex",
    "sinato",
    "spastorino",
    "turboladen",
    "woshilapin",
    "yerke",
    "nmccarty",
<<<<<<< HEAD
    "elshize",
=======
    "Redblueflame",
>>>>>>> 43a6314d
]<|MERGE_RESOLUTION|>--- conflicted
+++ resolved
@@ -26,9 +26,6 @@
     "woshilapin",
     "yerke",
     "nmccarty",
-<<<<<<< HEAD
+    "Redblueflame",
     "elshize",
-=======
-    "Redblueflame",
->>>>>>> 43a6314d
 ]