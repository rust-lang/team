name = "icebreakers-cleanup-crew"
marker-team = true

[people]
leads = []
members = [
    "spastorino",
<<<<<<< HEAD
    "turboladen",
=======
    "shekohex",
    "hdhoang",
    "pierreN",
    "hellow554",
    "robjtede",
    "mental32",
    "chrissimpkins",
    "senden9",
    "pard68",
    "sinato",
>>>>>>> 63a76f51
]<|MERGE_RESOLUTION|>--- conflicted
+++ resolved
@@ -5,9 +5,6 @@
 leads = []
 members = [
     "spastorino",
-<<<<<<< HEAD
-    "turboladen",
-=======
     "shekohex",
     "hdhoang",
     "pierreN",
@@ -18,5 +15,5 @@
     "senden9",
     "pard68",
     "sinato",
->>>>>>> 63a76f51
+    "turboladen",
 ]