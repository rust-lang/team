--- conflicted
+++ resolved
@@ -5,7 +5,6 @@
 leads = []
 members = [
     "spastorino",
-<<<<<<< HEAD
     "shekohex",
     "hdhoang",
     "pierreN",
@@ -15,7 +14,5 @@
     "chrissimpkins",
     "senden9",
     "pard68"
-=======
     "sinato",
->>>>>>> b5987f2e
 ]