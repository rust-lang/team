--- conflicted
+++ resolved
@@ -5,7 +5,6 @@
 leads = []
 members = [
     "spastorino",
-<<<<<<< HEAD
     "shekohex",
     "hdhoang",
     "pierreN",
@@ -13,7 +12,5 @@
     "robjtede",
     "mental32",
     "chrissimpkins",
-=======
     "senden9",
->>>>>>> 2abedd7f
 ]