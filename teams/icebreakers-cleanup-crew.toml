--- conflicted
+++ resolved
@@ -31,11 +31,8 @@
     "Redblueflame",
     "imtsuki",
     "elshize",
-<<<<<<< HEAD
     "jakevossen5",
     "PeytonT",
     "RobertoSnap",
-=======
     "LeSeulArtichaut",
->>>>>>> 5ba5c277
 ]