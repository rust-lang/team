--- conflicted
+++ resolved
@@ -16,11 +16,8 @@
     "pard68",
     "sinato",
     "turboladen",
-<<<<<<< HEAD
     "AminArria",
     "Noah-Kennedy",
     "HallerPatrick",
-=======
-	"woshilapin",
->>>>>>> bba8a92c
+    "woshilapin",
 ]