--- conflicted
+++ resolved
@@ -5,7 +5,6 @@
 leads = []
 members = [
     "spastorino",
-<<<<<<< HEAD
     "shekohex",
     "hdhoang",
     "pierreN",
@@ -18,7 +17,5 @@
     "sinato",
     "turboladen",
     "AminArria",
-=======
     "Noah-Kennedy",
->>>>>>> faca461e
 ]