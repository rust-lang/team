name = "icebreakers-cleanup-crew"
marker-team = true

[people]
leads = []
members = [
    "spastorino",
    "shekohex",
    "hdhoang",
    "pierreN",
    "hellow554",
    "robjtede",
    "mental32",
    "chrissimpkins",
    "senden9",
    "pard68",
    "sinato",
    "turboladen",
<<<<<<< HEAD
    "AminArria",
    "Noah-Kennedy",
=======
    "HallerPatrick",
>>>>>>> c7bf4572
]<|MERGE_RESOLUTION|>--- conflicted
+++ resolved
@@ -16,10 +16,7 @@
     "pard68",
     "sinato",
     "turboladen",
-<<<<<<< HEAD
     "AminArria",
     "Noah-Kennedy",
-=======
     "HallerPatrick",
->>>>>>> c7bf4572
 ]