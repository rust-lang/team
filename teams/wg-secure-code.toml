--- conflicted
+++ resolved
@@ -7,13 +7,9 @@
     "Shnatsel",
     "tarcieri",
     "alex",
-<<<<<<< HEAD
     "danielhenrymantilla",
-    "stusmall"
-=======
     "stusmall",
-    "xacrimon"
->>>>>>> 8f4122d0
+    "xacrimon",
 ]
 
 [website]
