name = "rustup"
subteam-of = "devtools"

[people]
leads = [
    "rbtcollins",
]
members = [
    "rbtcollins",
<<<<<<< HEAD
    "djc",
=======
    "rami3l",
>>>>>>> 29d82aae
]
alumni = [
    "nrc",
    "kinnison",
    "hi-rustin",
]

[website]
name = "Rustup team"
description = "Designing and implementing rustup"
discord-invite = "https://discord.gg/e6Q3cvu"
discord-name = "#wg-rustup"
repo = "https://github.com/rust-lang/rustup"<|MERGE_RESOLUTION|>--- conflicted
+++ resolved
@@ -7,11 +7,8 @@
 ]
 members = [
     "rbtcollins",
-<<<<<<< HEAD
     "djc",
-=======
     "rami3l",
->>>>>>> 29d82aae
 ]
 alumni = [
     "nrc",
